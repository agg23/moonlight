package com.open.pin.ui.components.button

import androidx.compose.animation.core.AnimationSpec
import androidx.compose.animation.core.Spring
import androidx.compose.animation.core.spring
import androidx.compose.foundation.BorderStroke
import androidx.compose.foundation.interaction.MutableInteractionSource
import androidx.compose.foundation.layout.*
import androidx.compose.foundation.shape.RoundedCornerShape
import androidx.compose.material3.*
import androidx.compose.runtime.*
import androidx.compose.ui.Modifier
import androidx.compose.ui.graphics.Color
import androidx.compose.ui.graphics.lerp
import androidx.compose.ui.graphics.vector.ImageVector
import androidx.compose.ui.text.TextStyle
import androidx.compose.ui.text.style.TextOverflow
import androidx.compose.ui.tooling.preview.Preview
import androidx.compose.ui.unit.Dp
import androidx.compose.ui.unit.dp
import com.open.pin.ui.animation.PinAnimationSpecs
import com.open.pin.ui.animation.rememberAnimatedInteractionState
import com.open.pin.ui.theme.*
import com.open.pin.ui.utils.PinDimensions
import com.open.pin.ui.utils.modifiers.dashedBorder
import com.open.pin.ui.utils.modifiers.magneticEffect
import com.open.pin.ui.utils.modifiers.snappable
import androidx.compose.runtime.Immutable
import androidx.compose.ui.unit.DpSize
import java.util.UUID


/**
 * Defines the visual style of a Pin button.
 * 
 * - [Default]: Standard filled button with solid background on hover
 * - [List]: Outlined button style for list items
 * - [Borderless]: Button with no border or background
 * - [Accent]: Button that uses the accent color scheme
 */
enum class ButtonStyle { Default, List, Borderless, Accent }

/**
 * Defines the border style of a Pin button.
 * 
 * - [Solid]: Standard solid border
 * - [Dashed]: Dashed border for suggestion buttons
 */
enum class ButtonBorderStyle { Solid, Dashed }

/**
 * Defines how hover and snap effects fill the button.
 * 
 * - [Full]: Complete background fill when hovered/snapped
 * - [Partial]: Light tint background when hovered/snapped
 */
enum class ButtonHoverFill { Full, Partial }

/**
 * Defines text styles for button content.
 * 
 * - [BodyLarge]: Standard button text
 * - [TitleLarge]: Larger, more prominent text
 * - [BodyMedium]: Medium-sized text
 * - [LabelLarge]: Large label text
 */
enum class ButtonTextStyle { BodyLarge, TitleLarge, BodyMedium, LabelLarge }


/**
 * Configures the interactive effects for Pin buttons.
 * 
 * @property enableMagnetic Whether the button attracts the cursor with a magnetic effect
 * @property enableSnap Whether the button participates in Voronoi-based cursor snapping
 * @property hoverFill How hover effects should visually fill the button
 * @property snapWeight Weight factor for the button in the Voronoi diagram (higher = larger region)
 * @property animationSpec Animation specification for interactive effects
 */
data class ButtonEffect(
    val enableMagnetic: Boolean = true,
    val enableSnap: Boolean = true,
    val hoverFill: ButtonHoverFill = ButtonHoverFill.Full,
    val snapWeight: Float = 1f,
    val animationSpec: AnimationSpec<Float> = PinAnimationSpecs.Interaction.hover
)




/**
 * Complete style data for a Pin button.
 * 
 * This immutable data class encapsulates all visual styling attributes
 * for a button, making it easy to pass around and apply consistently.
 * 
 * @property buttonTextStyle Text style for the button content
 * @property border Border specification for the button, or null for no border
 * @property containerColor Background color for the button
 * @property contentColor Color for text and icons
 * @property colors Material3 ButtonColors for the underlying implementation
 * @property shape Corner shape for the button
 * @property contentPadding Padding around the button content
 */
@Immutable
data class ButtonStyleData(
    val buttonTextStyle: TextStyle,
    val border: BorderStroke?,
    val containerColor: Color,
    val contentColor: Color,
    val colors: ButtonColors,
    val shape: RoundedCornerShape = Precomputed.RectCornerShape,
    val contentPadding: PaddingValues = Precomputed.ContentPadding
)


/**
 * Precomputed constants for button styling to improve performance.
 * 
 * These values are calculated once and reused across all button instances
 * to minimize object allocations during recomposition.
 */
private object Precomputed {
    val Transparent = Color.Transparent
    val DisabledContentColor = PinColors.primary.copy(alpha = 0.5f)
    val DisabledBorderColor = PinColors.tertiary.copy(alpha = 0.5f)
    val HoverPartialColor = PinColors.primary.copy(alpha = 0.1f)
    val PrimaryButtonColor = PinColors.primary
    val RectCornerShape = RoundedCornerShape(PinDimensions.buttonCornerRadius)
    val CircleShape = RoundedCornerShape(50)
    val ContentPadding = PaddingValues(
        horizontal = PinDimensions.paddingHorizontalMedium,
        vertical = PinDimensions.paddingVerticalMedium
    )
    
    // Pre-calculate color combinations for different button styles
    val AccentBaseColor = PinColors.tertiary
    val DefaultBaseColor = Transparent
    val LaserOffColor = LaserOff
}


/**
 * Creates and remembers a complete style data object for a Pin button.
 * 
 * This function computes all visual aspects of a button based on its configuration
 * and interaction state, using efficient remembering strategies to minimize
 * recomposition costs.
 * 
 * @param style Visual style variant of the button
 * @param enabled Whether the button is enabled
 * @param borderStyle Style of the button border
 * @param borderThickness Thickness of the button border
 * @param textStyle Text style for the button content
 * @param interaction Current interaction state of the button
 * @param effect Effect configuration for the button
 * @return A complete [ButtonStyleData] object for styling the button
 */
@Composable
fun rememberButtonStyleData(
    style: ButtonStyle,
    enabled: Boolean,
    borderStyle: ButtonBorderStyle,
    borderThickness: Dp,
    textStyle: ButtonTextStyle,
    interaction: com.open.pin.ui.animation.AnimatedInteractionState,
    effect: ButtonEffect
): ButtonStyleData {
    val buttonTextStyle = remember(textStyle) {
        when (textStyle) {
            ButtonTextStyle.BodyLarge -> PinTypography.bodyLarge
            ButtonTextStyle.TitleLarge -> PinTypography.titleLarge
            ButtonTextStyle.BodyMedium -> PinTypography.bodyMedium
            ButtonTextStyle.LabelLarge -> PinTypography.labelLarge
        }
    }

    val hoverProgress by interaction.animatedHoverProgress()
    
    // Cache color calculations to reduce expensive operations
    val containerColor by remember(style, enabled, effect.hoverFill) {
        derivedStateOf {
            when {
                !enabled -> Precomputed.Transparent
                else -> {
                    val baseColor = when (style) {
                        ButtonStyle.Accent -> Precomputed.AccentBaseColor
                        else -> Precomputed.DefaultBaseColor
                    }
                    val hoverColor = when (effect.hoverFill) {
                        ButtonHoverFill.Full -> Precomputed.PrimaryButtonColor
                        ButtonHoverFill.Partial -> Precomputed.HoverPartialColor
                    }
                    // Optimize interpolation with early exit for no-change cases
                    if (hoverProgress == 0f) baseColor
                    else if (hoverProgress == 1f) hoverColor
                    else lerp(baseColor, hoverColor, hoverProgress)
                }
            }
        }
    }

    val contentColor by remember(enabled, effect.hoverFill) {
        derivedStateOf {
            when {
                !enabled -> Precomputed.DisabledContentColor
                effect.hoverFill == ButtonHoverFill.Full -> {
                    // Optimize interpolation with early exit conditions
                    if (hoverProgress == 0f) Precomputed.PrimaryButtonColor
                    else if (hoverProgress == 1f) Precomputed.LaserOffColor
                    else lerp(Precomputed.PrimaryButtonColor, Precomputed.LaserOffColor, hoverProgress)
                }
                else -> Precomputed.PrimaryButtonColor
            }
        }
    }

    val border = remember(style, borderStyle, borderThickness, enabled) {
        if (style == ButtonStyle.Borderless || borderStyle == ButtonBorderStyle.Dashed) {
            null
        } else {
            val borderColor = if (enabled) {
                when (style) {
                    ButtonStyle.Default, ButtonStyle.Borderless -> PinColors.primary
                    ButtonStyle.List, ButtonStyle.Accent -> PinColors.tertiary
                }
            } else {
                Precomputed.DisabledContentColor
            }
            BorderStroke(borderThickness, borderColor)
        }
    }

    val colors = when (style) {
        ButtonStyle.Default, ButtonStyle.Accent -> ButtonDefaults.buttonColors(
            containerColor = containerColor, 
            contentColor = contentColor,
            disabledContainerColor = containerColor,
            disabledContentColor = contentColor
        )
        ButtonStyle.List -> ButtonDefaults.outlinedButtonColors(
            containerColor = containerColor, 
            contentColor = contentColor,
            disabledContainerColor = containerColor,
            disabledContentColor = contentColor
        )
        ButtonStyle.Borderless -> ButtonDefaults.textButtonColors(
            containerColor = containerColor, 
            contentColor = contentColor,
            disabledContainerColor = containerColor,
            disabledContentColor = contentColor
        )
    }

    return ButtonStyleData(buttonTextStyle, border, containerColor, contentColor, colors)
}

/**
 * Configuration for a button's shape and size.
 * 
 * This class allows for flexible button shape customization including
 * rectangular, rounded, circular, or custom-sized buttons.
 * 
 * @property shape Corner shape for the button
 * @property size Explicit size for fixed-size buttons (like circular buttons)
 * @property minSize Minimum size constraints for the button
 * @property padding Content padding inside the button
 */
data class PinButtonShapeConfig(
    val shape: RoundedCornerShape,
    val size: DpSize? = null,          // Optional, for square or circle
    val minSize: DpSize? = null,       // Optional, for buttons like pills
    val padding: PaddingValues = Precomputed.ContentPadding
)


/**
 * Foundation composable for all Pin UI button variants.
 * 
 * This is the core building block for all buttons in the Pin UI system.
 * It handles common styling, interaction effects, and accessibility concerns.
 * Most custom button components should be built on top of this foundation.
 * 
 * @param interaction State holder for button interactions
 * @param modifier Modifier for the button
 * @param enabled Whether the button is enabled
 * @param borderStyle Style of the button border
 * @param borderThickness Thickness of the button border
 * @param style Visual style variant of the button
 * @param textStyle Text style for the button content
 * @param effect Effect configuration for hover and snap behavior
 * @param shapeConfig Shape and size configuration
 * @param snapId Unique ID for Voronoi snap regions
 * @param onClick Action to perform when clicked
 * @param content Content to display inside the button
 */
@Composable
fun PinButtonBase(
    modifier: Modifier = Modifier,
    interaction: com.open.pin.ui.animation.AnimatedInteractionState = rememberAnimatedInteractionState(),
    enabled: Boolean = true,
    borderStyle: ButtonBorderStyle = ButtonBorderStyle.Solid,
    borderThickness: Dp = PinDimensions.borderThickness,
    style: ButtonStyle = ButtonStyle.Default,
    textStyle: ButtonTextStyle = ButtonTextStyle.BodyLarge,
    effect: ButtonEffect = ButtonEffect(),
    shapeConfig: PinButtonShapeConfig = PinButtonShapeConfig(Precomputed.RectCornerShape),
    snapId: String = remember { "button-${randomId()}" },
    onClick: () -> Unit,
    content: @Composable RowScope.() -> Unit
) {
    val styleData = rememberButtonStyleData(style, enabled, borderStyle, borderThickness, textStyle, interaction, effect)

    val finalModifier = modifier
        .then(
            shapeConfig.size?.let { Modifier.size(it) }
                ?: shapeConfig.minSize?.let { Modifier.defaultMinSize(it.width, it.height) }
                ?: Modifier.fillMaxWidth().height(PinDimensions.buttonHeightPrimary)
        )
        .then(
            if (borderStyle == ButtonBorderStyle.Dashed) Modifier.dashedBorder(
                strokeWidth = borderThickness,
                color = if (enabled) PinColors.tertiary else Precomputed.DisabledBorderColor,
                cornerRadiusDp = PinDimensions.buttonCornerRadius
            ) else Modifier
        )
        .then(
            if (effect.enableMagnetic && enabled) {
                Modifier.magneticEffect(
                    enabled = true,
                    elementId = snapId
                ) { hovered -> 
                    if (hovered || !interaction.isSnapped) {
                        interaction.isHovered = hovered
                    }
                }
            } else Modifier
        )
        .then(
            if (effect.enableSnap && enabled) {
                Modifier.snappable(
                    id = snapId,
                    weight = effect.snapWeight,
<<<<<<< HEAD
                    onSnap = { interaction.isSnapped = it },
                    onActivate = onClick
=======
                    onSnap = { snapped ->
                        interaction.isSnapped = snapped
                        interaction.isHovered = snapped
                    }
>>>>>>> 6e0510fb
                )
            } else Modifier
        )

    val interactionSource = remember { MutableInteractionSource() }

    when (style) {
        ButtonStyle.Borderless -> TextButton(
            onClick = onClick, 
            modifier = finalModifier, 
            enabled = enabled, 
            colors = styleData.colors, 
            interactionSource = interactionSource,
            shape = shapeConfig.shape, 
            contentPadding = shapeConfig.padding, 
            content = content
        )
        ButtonStyle.List -> OutlinedButton(
            onClick = onClick, 
            modifier = finalModifier, 
            enabled = enabled, 
            colors = styleData.colors,
            elevation = ButtonDefaults.buttonElevation(
                defaultElevation = 0.dp,
                pressedElevation = 0.dp,
                disabledElevation = 0.dp,
                hoveredElevation = 0.dp,
                focusedElevation = 0.dp
            ),
            interactionSource = interactionSource,
            border = styleData.border, 
            shape = shapeConfig.shape, 
            contentPadding = shapeConfig.padding, 
            content = content
        )
        else -> Button(
            onClick = onClick, 
            modifier = finalModifier, 
            enabled = enabled, 
            colors = styleData.colors,
            elevation = ButtonDefaults.buttonElevation(
                defaultElevation = 0.dp,
                pressedElevation = 0.dp,
                disabledElevation = 0.dp,
                hoveredElevation = 0.dp,
                focusedElevation = 0.dp
            ),
            interactionSource = interactionSource,
            border = styleData.border, 
            shape = shapeConfig.shape, 
            contentPadding = shapeConfig.padding, 
            content = content
        )
    }
}


/**
 * Standard Pin UI button with text and optional icons.
 * 
 * This is the main button component for Pin UI. It supports both leading and trailing
 * icons, various styles, and all the interaction effects of the Pin UI system.
 * 
 * @param text Text content of the button
 * @param onClick Action to perform when the button is clicked
 * @param leadingIcon Optional icon to display before the text
 * @param trailingIcon Optional icon to display after the text
 * @param modifier Modifier for the button
 * @param style Visual style variant of the button
 * @param enabled Whether the button is enabled
 * @param borderStyle Style of the button border
 * @param borderThickness Thickness of the button border
 * @param textStyle Text style for the button content
 * @param effect Effect configuration for hover and snap behavior
 * @param snapId Optional unique ID for Voronoi snap regions (generated from text if not provided)
 */
@Composable
fun PinButton(
    modifier: Modifier = Modifier,
    text: String,
    onClick: () -> Unit,
    leadingIcon: ImageVector? = null,
    trailingIcon: ImageVector? = null,
    style: ButtonStyle = ButtonStyle.Default,
    enabled: Boolean = true,
    borderStyle: ButtonBorderStyle = ButtonBorderStyle.Solid,
    borderThickness: Dp = PinDimensions.borderThickness,
    textStyle: ButtonTextStyle = ButtonTextStyle.BodyLarge,
    effect: ButtonEffect = ButtonEffect(),
    snapId: String? = null
) {
    val interaction = rememberAnimatedInteractionState()

    PinButtonBase(
        modifier = modifier,
        interaction = interaction,
        enabled = enabled,
        borderStyle = borderStyle,
        borderThickness = borderThickness,
        style = style,
        textStyle = textStyle,
        effect = effect,
        snapId = snapId ?: "btn-${text.hashCode()}",
        onClick = onClick
    ) {
        if (leadingIcon != null) {
            Icon(leadingIcon, null, modifier = Modifier.size(PinDimensions.iconSizeLarge))
            Spacer(Modifier.width(PinDimensions.paddingHorizontalSmall))
        }
        Text(
            text = text, 
            style = PinTypography.bodyLarge, 
            maxLines = 1,
            overflow = TextOverflow.Ellipsis, 
            modifier = Modifier.weight(1f)
        )
        if (trailingIcon != null) {
            Spacer(Modifier.width(PinDimensions.paddingHorizontalSmall))
            Icon(trailingIcon, null, modifier = Modifier.size(PinDimensions.iconSizeLarge))
        }
    }
}


/**
 * Circular icon button for the Pin UI system.
 * 
 * This button is designed for UI patterns that need circular buttons with icons,
 * such as floating action buttons or icon-only controls.
 * 
 * @param onClick Action to perform when the button is clicked
 * @param icon Icon to display in the button
 * @param contentDescription Accessibility description for the icon
 * @param size Diameter of the circular button
 * @param effect Effect configuration for hover and snap behavior
 * @param enabled Whether the button is enabled
 */
@Composable
fun PinCircularButton(
    onClick: () -> Unit,
    icon: ImageVector,
    contentDescription: String? = null,
    size: Dp = 120.dp,
    effect: ButtonEffect = ButtonEffect(),
    enabled: Boolean = true
) {
    PinButtonBase(
        enabled = enabled,
        effect = effect,
        shapeConfig = PinButtonShapeConfig(
            shape = Precomputed.CircleShape,
            size = DpSize(size, size),
            padding = PaddingValues(0.dp)
        ),
        onClick = onClick
    ) {
        Icon(icon, contentDescription, modifier = Modifier.size(size * 0.5f))
    }
}


/**
 * Preview of various button styles for design review.
 * 
 * Shows different button variants and configurations to help designers
 * and developers see how buttons will appear in the application.
 */
@Preview
@Composable
fun PinButtonSystemPreview() {
    Column(Modifier.padding(16.dp)) {
        PinButton(text = "Default", onClick = {})
        Spacer(Modifier.height(8.dp))
        PinButton(text = "Accent + Snap", onClick = {}, style = ButtonStyle.Accent, effect = ButtonEffect(enableSnap = true))
        Spacer(Modifier.height(8.dp))
        PinButton(text = "Dashed + Magnetic", onClick = {}, borderStyle = ButtonBorderStyle.Dashed, effect = ButtonEffect(enableMagnetic = true))
        Spacer(Modifier.height(8.dp))
        PinButton(text = "Borderless", onClick = {}, style = ButtonStyle.Borderless)
    }
}

/**
 * Generates a random ID for button elements.
 * Used to create unique identifiers for snapping behavior.
 * 
 * @return A random UUID as a string
 */
private fun randomId() = UUID.randomUUID().toString()<|MERGE_RESOLUTION|>--- conflicted
+++ resolved
@@ -340,15 +340,11 @@
                 Modifier.snappable(
                     id = snapId,
                     weight = effect.snapWeight,
-<<<<<<< HEAD
-                    onSnap = { interaction.isSnapped = it },
-                    onActivate = onClick
-=======
                     onSnap = { snapped ->
                         interaction.isSnapped = snapped
                         interaction.isHovered = snapped
-                    }
->>>>>>> 6e0510fb
+                    },
+                    onActivate = onClick
                 )
             } else Modifier
         )
